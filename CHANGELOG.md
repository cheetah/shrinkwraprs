# Changelog

## [Unreleased]

<<<<<<< HEAD
* Added visibility checking on mutable derives to help prevent deriving
  mutable traits when inner field is less mutable than surrounding struct
* Added `#[shrinkwrap(unsafe_ignore_visibility)]` flag to override this
  behavior when desired.
* Added `#[shrinkwrap(mutable)]` flag in preparation for moving away from
  extra proc macro

## [v0.1.1]
=======
## [v0.1.1] -- 2018-02-07
>>>>>>> eee33422

* Added a changelog
* Implemented mapping methods `map()`, `map_ref()`, `map_mut()` for
  mapping functions over wrapped values (useful for function call chaining)
* Added support for structs with lifetimes and generic parameters

## [v0.1.0] -- 2018-02-06

* Split out derivation of mutable traits (`DerefMut`, `BorrowMut`, `AsMut`) into
  separate derive trait `ShrinkwrapMut`

## [v0.0.2] -- 2018-02-04

* Fixed typoes in documentation -- no functionality changes

## [v0.0.1] -- 2018-02-04

* Initial release -- implemented `#[derive(Shrinkwrap)]` to auto-derive
  `Deref`, `DerefMut`, `Borrow`, `BorrowMut`, `AsRef`, and `AsMut`.<|MERGE_RESOLUTION|>--- conflicted
+++ resolved
@@ -2,7 +2,6 @@
 
 ## [Unreleased]
 
-<<<<<<< HEAD
 * Added visibility checking on mutable derives to help prevent deriving
   mutable traits when inner field is less mutable than surrounding struct
 * Added `#[shrinkwrap(unsafe_ignore_visibility)]` flag to override this
@@ -10,10 +9,7 @@
 * Added `#[shrinkwrap(mutable)]` flag in preparation for moving away from
   extra proc macro
 
-## [v0.1.1]
-=======
 ## [v0.1.1] -- 2018-02-07
->>>>>>> eee33422
 
 * Added a changelog
 * Implemented mapping methods `map()`, `map_ref()`, `map_mut()` for
