--- conflicted
+++ resolved
@@ -3,12 +3,9 @@
 ## [Unreleased]
 
 * Added a changelog
-<<<<<<< HEAD
-* Added support for structs with lifetimes and generic parameters
-=======
 * Implemented mapping methods `map()`, `map_ref()`, `map_mut()` for
   mapping functions over wrapped values (useful for function call chaining)
->>>>>>> d48d5e1e
+* Added support for structs with lifetimes and generic parameters
 
 ## [v0.1.0] -- 2018-02-06
 
